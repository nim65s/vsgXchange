/* <editor-fold desc="MIT License">

Copyright(c) 2021 André Normann & Robert Osfield

Permission is hereby granted, free of charge, to any person obtaining a copy of this software and associated documentation files (the "Software"), to deal in the Software without restriction, including without limitation the rights to use, copy, modify, merge, publish, distribute, sublicense, and/or sell copies of the Software, and to permit persons to whom the Software is furnished to do so, subject to the following conditions:

The above copyright notice and this permission notice shall be included in all copies or substantial portions of the Software.

THE SOFTWARE IS PROVIDED "AS IS", WITHOUT WARRANTY OF ANY KIND, EXPRESS OR IMPLIED, INCLUDING BUT NOT LIMITED TO THE WARRANTIES OF MERCHANTABILITY, FITNESS FOR A PARTICULAR PURPOSE AND NONINFRINGEMENT. IN NO EVENT SHALL THE AUTHORS OR COPYRIGHT HOLDERS BE LIABLE FOR ANY CLAIM, DAMAGES OR OTHER LIABILITY, WHETHER IN AN ACTION OF CONTRACT, TORT OR OTHERWISE, ARISING FROM, OUT OF OR IN CONNECTION WITH THE SOFTWARE OR THE USE OR OTHER DEALINGS IN THE SOFTWARE.

</editor-fold> */

#include <vsgXchange/images.h>

#include <vsg/io/FileSystem.h>
#include <vsg/io/ObjectCache.h>

#include <cstring>

#include <iostream>

#define STB_IMAGE_STATIC
#define STB_IMAGE_IMPLEMENTATION

#if defined(__GNUC__)
#    pragma GCC diagnostic push
#    pragma GCC diagnostic ignored "-Wunused-variable"
#    pragma GCC diagnostic ignored "-Wunused-but-set-variable"
#    pragma GCC diagnostic ignored "-Wsign-compare"
#    pragma GCC diagnostic ignored "-Wunused-function"
#endif

void* cpp_malloc(size_t size)
{
<<<<<<< HEAD
    return vsg::allocate(size, vsg::ALLOCATOR_AFFINITY_DATA);
}

void cpp_free(void* ptr)
{
    vsg::deallocate(ptr);
=======
    return new uint8_t[size];
>>>>>>> 3cd1e225
}

void* cpp_realloc_sized(void* old_ptr, size_t old_size, size_t new_size)
{
    if (!old_ptr) return cpp_malloc(new_size);

    if (old_size >= new_size) return old_ptr;

    uint8_t* new_ptr = new uint8_t[new_size];

    std::memcpy(new_ptr, old_ptr, old_size);

    delete[](uint8_t*)(old_ptr);

    return new_ptr;
}

void cpp_free(void* ptr)
{
    delete[](uint8_t*)(ptr);
}

// override the stb memory allocation to make it compatible with vsg::Array* use of standard C++ new/delete.
#define STBI_MALLOC(sz) cpp_malloc(sz)
#define STBI_REALLOC(p, newsiz) ERROR_SHOULD_NEVER_BE_CALLED
#define STBI_REALLOC_SIZED(p, oldsz, newsz) cpp_realloc_sized(p, oldsz, newsz)
#define STBI_FREE(p) cpp_free(p)

#include "stb_image.h"

#if defined(__GNUC__)
#    pragma GCC diagnostic pop
#endif

using namespace vsgXchange;

stbi::stbi() :
    _supportedExtensions{".jpg", ".jpeg", ".jpe", ".png", ".gif", ".bmp", ".tga", ".psd", ".pgm", ".ppm"}
{
}

vsg::ref_ptr<vsg::Object> stbi::read(const vsg::Path& filename, vsg::ref_ptr<const vsg::Options> options) const
{
    if (const auto ext = vsg::lowerCaseFileExtension(filename); _supportedExtensions.count(ext) == 0)
    {
        return {};
    }

    vsg::Path filenameToUse = findFile(filename, options);
    if (filenameToUse.empty()) return {};

    int width, height, channels;
    const auto pixels = stbi_load(filenameToUse.c_str(), &width, &height, &channels, STBI_rgb_alpha);
    if (pixels)
    {
        auto vsg_data = vsg::ubvec4Array2D::create(width, height, reinterpret_cast<vsg::ubvec4*>(pixels), vsg::Data::Layout{VK_FORMAT_R8G8B8A8_UNORM});

        return vsg_data;
    }

    return {};
}

vsg::ref_ptr<vsg::Object> stbi::read(std::istream& fin, vsg::ref_ptr<const vsg::Options> options) const
{
    if (!options || _supportedExtensions.count(options->extensionHint) == 0)
        return {};

    std::string buffer(1 << 16, 0); // 64kB
    std::string input;

    while (!fin.eof())
    {
        fin.read(&buffer[0], buffer.size());
        const auto bytes_readed = fin.gcount();
        input.append(&buffer[0], bytes_readed);
    }

    int width, height, channels;
    const auto pixels = stbi_load_from_memory(reinterpret_cast<stbi_uc*>(input.data()), static_cast<int>(input.size()), &width, &height, &channels, STBI_rgb_alpha);
    if (pixels)
    {
        auto vsg_data = vsg::ubvec4Array2D::create(width, height, reinterpret_cast<vsg::ubvec4*>(pixels), vsg::Data::Layout{VK_FORMAT_R8G8B8A8_UNORM});
        return vsg_data;
    }

    return {};
}

vsg::ref_ptr<vsg::Object> stbi::read(const uint8_t* ptr, size_t size, vsg::ref_ptr<const vsg::Options> options) const
{
    if (!options || _supportedExtensions.count(options->extensionHint) == 0)
        return {};

    int width, height, channels;
    const auto pixels = stbi_load_from_memory(reinterpret_cast<const stbi_uc*>(ptr), static_cast<int>(size), &width, &height, &channels, STBI_rgb_alpha);
    if (pixels)
    {
        auto vsg_data = vsg::ubvec4Array2D::create(width, height, reinterpret_cast<vsg::ubvec4*>(pixels), vsg::Data::Layout{VK_FORMAT_R8G8B8A8_UNORM});
        return vsg_data;
    }

    return {};
}

bool stbi::getFeatures(Features& features) const
{
    for (auto& ext : _supportedExtensions)
    {
        features.extensionFeatureMap[ext] = static_cast<vsg::ReaderWriter::FeatureMask>(vsg::ReaderWriter::READ_FILENAME | vsg::ReaderWriter::READ_ISTREAM | vsg::ReaderWriter::READ_MEMORY);
    }
    return true;
}<|MERGE_RESOLUTION|>--- conflicted
+++ resolved
@@ -32,16 +32,12 @@
 
 void* cpp_malloc(size_t size)
 {
-<<<<<<< HEAD
     return vsg::allocate(size, vsg::ALLOCATOR_AFFINITY_DATA);
 }
 
 void cpp_free(void* ptr)
 {
     vsg::deallocate(ptr);
-=======
-    return new uint8_t[size];
->>>>>>> 3cd1e225
 }
 
 void* cpp_realloc_sized(void* old_ptr, size_t old_size, size_t new_size)
@@ -50,18 +46,13 @@
 
     if (old_size >= new_size) return old_ptr;
 
-    uint8_t* new_ptr = new uint8_t[new_size];
+    void* new_ptr = vsg::allocate(new_size);
 
     std::memcpy(new_ptr, old_ptr, old_size);
 
-    delete[](uint8_t*)(old_ptr);
+    vsg::deallocate(old_ptr);
 
     return new_ptr;
-}
-
-void cpp_free(void* ptr)
-{
-    delete[](uint8_t*)(ptr);
 }
 
 // override the stb memory allocation to make it compatible with vsg::Array* use of standard C++ new/delete.
