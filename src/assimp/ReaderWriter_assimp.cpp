#include "ReaderWriter_assimp.h"
#include "../dds/ReaderWriter_dds.h"
<<<<<<< HEAD
#include "../ktx/ReaderWriter_ktx.h"
=======
#include "../stbi/ReaderWriter_stbi.h"
>>>>>>> af593ef9

#include "assimp_pbr.h"
#include "assimp_phong.h"
#include "assimp_vertex.h"

#include <cmath>
#include <iostream>
#include <sstream>
#include <stack>

#include <vsg/commands/BindIndexBuffer.h>
#include <vsg/commands/BindVertexBuffers.h>
#include <vsg/commands/Commands.h>
#include <vsg/commands/Draw.h>
#include <vsg/commands/DrawIndexed.h>
#include <vsg/commands/PushConstants.h>
#include <vsg/core/Array3D.h>
#include <vsg/io/FileSystem.h>
#include <vsg/io/read.h>
#include <vsg/maths/transform.h>
#include <vsg/nodes/Geometry.h>
#include <vsg/nodes/MatrixTransform.h>
#include <vsg/state/DescriptorBuffer.h>
#include <vsg/state/DescriptorImage.h>
#include <vsg/state/DescriptorSet.h>
#include <vsg/state/StateGroup.h>
#include <vsg/vk/State.h>

#include <assimp/Importer.hpp>
#include <assimp/pbrmaterial.h>
#include <assimp/postprocess.h>
#include <assimp/scene.h>

namespace
{

    const std::string kDiffuseMapKey("VSG_DIFFUSE_MAP");
    const std::string kSpecularMapKey("VSG_SPECULAR_MAP");
    const std::string kAmbientMapKey("VSG_AMBIENT_MAP");
    const std::string kEmissiveMapKey("VSG_EMISSIVE_MAP");
    const std::string kHeightMapKey("VSG_HEIGHT_MAP");
    const std::string kNormalMapKey("VSG_NORMAL_MAP");
    const std::string kShininessMapKey("VSG_SHININESS_MAP");
    const std::string kOpacityMapKey("VSG_OPACITY_MAP");
    const std::string kDisplacementMapKey("VSG_DISPLACEMENT_MAP");
    const std::string kLightmapMapKey("VSG_LIGHTMAP_MAP");
    const std::string kReflectionMapKey("VSG_REFLECTION_MAP");
    const std::string kMetallRoughnessMapKey("VSG_METALLROUGHNESS_MAP");

    struct Material
    {
        aiColor4D ambient{0.0f, 0.0f, 0.0f, 1.0f};
        aiColor4D diffuse{1.0f, 1.0f, 1.0f, 1.0f};
        aiColor4D specular{0.0f, 0.0f, 0.0f, 1.0f};
        aiColor4D emissive{0.0f, 0.0f, 0.0f, 1.0f};
        float shininess{0.0f};
        float alphaMask{1.0};
        float alphaMaskCutoff{0.5};

        vsg::ref_ptr<vsg::Data> toData()
        {
            auto buffer = vsg::ubyteArray::create(sizeof(Material));
            std::memcpy(buffer->data(), &ambient.r, sizeof(Material));
            return buffer;
        }
    };

    struct PbrMaterial
    {
        aiColor4D baseColorFactor{1.0, 1.0, 1.0, 1.0};
        aiColor4D emissiveFactor{0.0, 0.0, 0.0, 1.0};
        aiColor4D diffuseFactor{1.0, 1.0, 1.0, 1.0};
        aiColor4D specularFactor{0.0, 0.0, 0.0, 1.0};
        float metallicFactor{1.0f};
        float roughnessFactor{1.0f};
        float alphaMask{1.0f};
        float alphaMaskCutoff{0.5f};

        vsg::ref_ptr<vsg::Data> toData()
        {
            auto buffer = vsg::ubyteArray::create(sizeof(PbrMaterial));
            std::memcpy(buffer->data(), &baseColorFactor.r, sizeof(PbrMaterial));
            return buffer;
        }
    };

    static vsg::vec4 kBlackColor{0.0, 0.0, 0.0, 0.0};
    static vsg::vec4 kWhiteColor{1.0, 1.0, 1.0, 1.0};
    static vsg::vec4 kNormalColor{127.0f / 255.0f, 127.0f / 255.0f, 1.0f, 1.0f};

    vsg::ref_ptr<vsg::Data> createTexture(const vsg::vec4& color)
    {
        auto vsg_data = vsg::vec4Array2D::create(1, 1, vsg::Data::Layout{VK_FORMAT_R32G32B32A32_SFLOAT});
        std::fill(vsg_data->begin(), vsg_data->end(), color);
        return vsg_data;
    }

    static auto kWhiteData = createTexture(kWhiteColor);
    static auto kBlackData = createTexture(kBlackColor);
    static auto kNormalData = createTexture(kNormalColor);

    static std::string processGLSLShaderSource(const std::string& source, const std::vector<std::string>& defines)
    {
        // trim leading spaces/tabs
        auto trimLeading = [](std::string& str) {
            size_t startpos = str.find_first_not_of(" \t");
            if (std::string::npos != startpos)
            {
                str = str.substr(startpos);
            }
        };

        // trim trailing spaces/tabs/newlines
        auto trimTrailing = [](std::string& str) {
            size_t endpos = str.find_last_not_of(" \t\n");
            if (endpos != std::string::npos)
            {
                str = str.substr(0, endpos + 1);
            }
        };

        // sanitise line by triming leading and trailing characters
        auto sanitise = [&trimLeading, &trimTrailing](std::string& str) {
            trimLeading(str);
            trimTrailing(str);
        };

        // return true if str starts with match string
        auto startsWith = [](const std::string& str, const std::string& match) {
            return str.compare(0, match.length(), match) == 0;
        };

        // returns the string between the start and end character
        auto stringBetween = [](const std::string& str, const char& startChar, const char& endChar) {
            auto start = str.find_first_of(startChar);
            if (start == std::string::npos) return std::string();

            auto end = str.find_first_of(endChar, start);
            if (end == std::string::npos) return std::string();

            if ((end - start) - 1 == 0) return std::string();

            return str.substr(start + 1, (end - start) - 1);
        };

        auto split = [](const std::string& str, const char& seperator) {
            std::vector<std::string> elements;

            std::string::size_type prev_pos = 0, pos = 0;

            while ((pos = str.find(seperator, pos)) != std::string::npos)
            {
                auto substring = str.substr(prev_pos, pos - prev_pos);
                elements.push_back(substring);
                prev_pos = ++pos;
            }

            elements.push_back(str.substr(prev_pos, pos - prev_pos));

            return elements;
        };

        auto addLine = [](std::ostringstream& ss, const std::string& line) {
            ss << line << "\n";
        };

        std::istringstream iss(source);
        std::ostringstream headerstream;
        std::ostringstream sourcestream;

        const std::string versionmatch = "#version";
        const std::string importdefinesmatch = "#pragma import_defines";

        std::vector<std::string> finaldefines;

        for (std::string line; std::getline(iss, line);)
        {
            std::string sanitisedline = line;
            sanitise(sanitisedline);

            // is it the version
            if (startsWith(sanitisedline, versionmatch))
            {
                addLine(headerstream, line);
            }
            // is it the defines import
            else if (startsWith(sanitisedline, importdefinesmatch))
            {
                // get the import defines between ()
                auto csv = stringBetween(sanitisedline, '(', ')');
                auto importedDefines = split(csv, ',');

                addLine(headerstream, line);

                // loop the imported defines and see if it's also requested in defines, if so insert a define line
                for (auto importedDef : importedDefines)
                {
                    auto sanitiesedImportDef = importedDef;
                    sanitise(sanitiesedImportDef);

                    auto finditr = std::find(defines.begin(), defines.end(), sanitiesedImportDef);
                    if (finditr != defines.end())
                    {
                        addLine(headerstream, "#define " + sanitiesedImportDef);
                    }
                }
            }
            else
            {
                // standard source line
                addLine(sourcestream, line);
            }
        }

        return headerstream.str() + sourcestream.str();
    }

} // namespace

using namespace vsgXchange;

ReaderWriter_assimp::ReaderWriter_assimp() :
    _options{vsg::Options::create()},
    _importFlags{aiProcess_Triangulate | aiProcess_FlipUVs | aiProcess_OptimizeMeshes | aiProcess_SortByPType | aiProcess_ImproveCacheLocality | aiProcess_GenUVCoords}
{
<<<<<<< HEAD
    auto readerWriter = vsg::CompositeReaderWriter::create();
    readerWriter->add(ReaderWriter_stbi::create());
    readerWriter->add(ReaderWriter_dds::create());
    readerWriter->add(ReaderWriter_ktx::create());
    _options->readerWriter = readerWriter;
=======
    _options->add(ReaderWriter_stbi::create());
    _options->add(ReaderWriter_dds::create());
>>>>>>> af593ef9

    createDefaultPipelineAndState();
}

vsg::ref_ptr<vsg::GraphicsPipeline> ReaderWriter_assimp::createPipeline(vsg::ref_ptr<vsg::ShaderStage> vs, vsg::ref_ptr<vsg::ShaderStage> fs, vsg::ref_ptr<vsg::DescriptorSetLayout> descriptorSetLayout, bool doubleSided, bool enableBlend) const
{
    vsg::PushConstantRanges pushConstantRanges{
        {VK_SHADER_STAGE_VERTEX_BIT, 0, 128} // projection view, and model matrices, actual push constant calls autoaatically provided by the VSG's DispatchTraversal
    };

    vsg::VertexInputState::Bindings vertexBindingsDescriptions{
        VkVertexInputBindingDescription{0, sizeof(vsg::vec3), VK_VERTEX_INPUT_RATE_VERTEX}, // vertex data
        VkVertexInputBindingDescription{1, sizeof(vsg::vec3), VK_VERTEX_INPUT_RATE_VERTEX}, // normal data
        VkVertexInputBindingDescription{2, sizeof(vsg::vec2), VK_VERTEX_INPUT_RATE_VERTEX}  // texcoord data
    };

    vsg::VertexInputState::Attributes vertexAttributeDescriptions{
        VkVertexInputAttributeDescription{0, 0, VK_FORMAT_R32G32B32_SFLOAT, 0}, // vertex data
        VkVertexInputAttributeDescription{1, 1, VK_FORMAT_R32G32B32_SFLOAT, 0}, // normal data
        VkVertexInputAttributeDescription{2, 2, VK_FORMAT_R32G32_SFLOAT, 0}     // texcoord data
    };

    auto rasterState = vsg::RasterizationState::create();
    rasterState->cullMode = doubleSided ? VK_CULL_MODE_NONE : VK_CULL_MODE_BACK_BIT;

    auto colorBlendState = vsg::ColorBlendState::create();
    colorBlendState->attachments = vsg::ColorBlendState::ColorBlendAttachments{
        {enableBlend, VK_BLEND_FACTOR_SRC_ALPHA, VK_BLEND_FACTOR_ONE_MINUS_SRC_ALPHA, VK_BLEND_OP_ADD, VK_BLEND_FACTOR_SRC_ALPHA, VK_BLEND_FACTOR_ONE_MINUS_SRC_ALPHA, VK_BLEND_OP_SUBTRACT, VK_COLOR_COMPONENT_R_BIT | VK_COLOR_COMPONENT_G_BIT | VK_COLOR_COMPONENT_B_BIT | VK_COLOR_COMPONENT_A_BIT}};

    vsg::GraphicsPipelineStates pipelineStates{
        vsg::VertexInputState::create(vertexBindingsDescriptions, vertexAttributeDescriptions),
        vsg::InputAssemblyState::create(),
        rasterState,
        vsg::MultisampleState::create(),
        colorBlendState,
        vsg::DepthStencilState::create()};

    auto pipelineLayout = vsg::PipelineLayout::create(vsg::DescriptorSetLayouts{descriptorSetLayout}, pushConstantRanges);
    return vsg::GraphicsPipeline::create(pipelineLayout, vsg::ShaderStages{vs, fs}, pipelineStates);
}

void ReaderWriter_assimp::createDefaultPipelineAndState()
{
    auto vertexShader = vsg::ShaderStage::create(VK_SHADER_STAGE_VERTEX_BIT, "main", processGLSLShaderSource(assimp_vertex, {}));
    auto fragmentShader = vsg::ShaderStage::create(VK_SHADER_STAGE_FRAGMENT_BIT, "main", processGLSLShaderSource(assimp_phong, {}));

    vsg::DescriptorSetLayoutBindings descriptorBindings{
        {10, VK_DESCRIPTOR_TYPE_UNIFORM_BUFFER, 1, VK_SHADER_STAGE_FRAGMENT_BIT, nullptr}};

    _defaultPipeline = createPipeline(vertexShader, fragmentShader, vsg::DescriptorSetLayout::create(descriptorBindings));

    // create texture image and associated DescriptorSets and binding
    Material mat;
    auto material = vsg::DescriptorBuffer::create(mat.toData(), 10);

    auto descriptorSet = vsg::DescriptorSet::create(_defaultPipeline->layout->setLayouts.front(), vsg::Descriptors{material});
    _defaultState = vsg::BindDescriptorSet::create(VK_PIPELINE_BIND_POINT_GRAPHICS, _defaultPipeline->layout, 0, descriptorSet);
}

vsg::ref_ptr<vsg::Object> ReaderWriter_assimp::processScene(const aiScene* scene, vsg::ref_ptr<const vsg::Options> options) const
{
    int upAxis = 1, upAxisSign = 1;

    if (scene->mMetaData)
    {
        if (!scene->mMetaData->Get("UpAxis", upAxis))
            upAxis = 1;

        if (!scene->mMetaData->Get("UpAxisSign", upAxisSign))
            upAxisSign = 1;
    }

    // Process materials
    //auto pipelineLayout = _defaultPipeline->layout;
    auto stateSets = processMaterials(scene, options);

    auto root = vsg::MatrixTransform::create();

    if (upAxis == 1)
        root->setMatrix(vsg::rotate(vsg::PIf * 0.5f, (float)upAxisSign, 0.0f, 0.0f));

    auto scenegraph = vsg::StateGroup::create();
    scenegraph->add(vsg::BindGraphicsPipeline::create(_defaultPipeline));
    scenegraph->add(_defaultState);

    std::stack<std::pair<aiNode*, vsg::ref_ptr<vsg::Group>>> nodes;
    nodes.push({scene->mRootNode, scenegraph});

    while (!nodes.empty())
    {
        auto [node, parent] = nodes.top();

        aiMatrix4x4 m = node->mTransformation;
        m.Transpose();

        auto xform = vsg::MatrixTransform::create();
        xform->setMatrix(vsg::mat4((float*)&m));
        parent->addChild(xform);

        for (unsigned int i = 0; i < node->mNumMeshes; ++i)
        {
            auto mesh = scene->mMeshes[node->mMeshes[i]];
            vsg::ref_ptr<vsg::vec3Array> vertices(new vsg::vec3Array(mesh->mNumVertices));
            vsg::ref_ptr<vsg::vec3Array> normals(new vsg::vec3Array(mesh->mNumVertices));
            vsg::ref_ptr<vsg::vec2Array> texcoords(new vsg::vec2Array(mesh->mNumVertices));
            std::vector<unsigned int> indices;

            for (unsigned int j = 0; j < mesh->mNumVertices; ++j)
            {
                vertices->at(j) = vsg::vec3(mesh->mVertices[j].x, mesh->mVertices[j].y, mesh->mVertices[j].z);

                if (mesh->mNormals)
                {
                    normals->at(j) = vsg::vec3(mesh->mNormals[j].x, mesh->mNormals[j].y, mesh->mNormals[j].z);
                }
                else
                {
                    normals->at(j) = vsg::vec3(0, 0, 0);
                }

                if (mesh->mTextureCoords[0])
                {
                    texcoords->at(j) = vsg::vec2(mesh->mTextureCoords[0][j].x, mesh->mTextureCoords[0][j].y);
                }
                else
                {
                    texcoords->at(j) = vsg::vec2(0, 0);
                }
            }

            for (unsigned int j = 0; j < mesh->mNumFaces; ++j)
            {
                const auto& face = mesh->mFaces[j];

                for (unsigned int k = 0; k < face.mNumIndices; ++k)
                    indices.push_back(face.mIndices[k]);
            }

            vsg::ref_ptr<vsg::Data> vsg_indices;

            if (indices.size() < std::numeric_limits<uint16_t>::max())
            {
                auto myindices = vsg::ushortArray::create(static_cast<uint16_t>(indices.size()));
                std::copy(indices.begin(), indices.end(), myindices->data());
                vsg_indices = myindices;
            }
            else
            {
                auto myindices = vsg::uintArray::create(static_cast<uint32_t>(indices.size()));
                std::copy(indices.begin(), indices.end(), myindices->data());
                vsg_indices = myindices;
            }

            auto stategroup = vsg::StateGroup::create();
            xform->addChild(stategroup);

            //qCDebug(lc) << "Using material:" << scene->mMaterials[mesh->mMaterialIndex]->GetName().C_Str();
            if (mesh->mMaterialIndex < stateSets.size())
            {
                auto state = stateSets[mesh->mMaterialIndex];

                stategroup->add(state.first);
                stategroup->add(state.second);
            }

            stategroup->addChild(vsg::BindVertexBuffers::create(0, vsg::DataList{vertices, normals, texcoords}));
            stategroup->addChild(vsg::BindIndexBuffer::create(vsg_indices));
            stategroup->addChild(vsg::DrawIndexed::create(static_cast<uint32_t>(indices.size()), 1, 0, 0, 0));
        }

        nodes.pop();
        for (unsigned int i = 0; i < node->mNumChildren; ++i)
            nodes.push({node->mChildren[i], xform});
    }

    root->addChild(scenegraph);

    return root;
}

ReaderWriter_assimp::BindState ReaderWriter_assimp::processMaterials(const aiScene* scene, vsg::ref_ptr<const vsg::Options> options) const
{
    BindState bindDescriptorSets;
    bindDescriptorSets.reserve(scene->mNumMaterials);

    auto getWrapMode = [](aiTextureMapMode mode) {
        switch (mode)
        {
        case aiTextureMapMode_Wrap: return VK_SAMPLER_ADDRESS_MODE_REPEAT;
        case aiTextureMapMode_Clamp: return VK_SAMPLER_ADDRESS_MODE_CLAMP_TO_EDGE;
        case aiTextureMapMode_Decal: return VK_SAMPLER_ADDRESS_MODE_CLAMP_TO_BORDER;
        case aiTextureMapMode_Mirror: return VK_SAMPLER_ADDRESS_MODE_MIRRORED_REPEAT;
        default: break;
        }
        return VK_SAMPLER_ADDRESS_MODE_REPEAT;
    };

    auto getTexture = [&](aiMaterial& material, aiTextureType type, std::vector<std::string>& defines) -> vsg::SamplerImage {
        aiString texPath;
        std::array<aiTextureMapMode, 3> wrapMode{{aiTextureMapMode_Wrap, aiTextureMapMode_Wrap, aiTextureMapMode_Wrap}};

        if (material.GetTexture(type, 0, &texPath, nullptr, nullptr, nullptr, nullptr, wrapMode.data()) == AI_SUCCESS)
        {
            vsg::SamplerImage samplerImage;

            if (texPath.data[0] == '*')
            {
                const auto texIndex = std::atoi(texPath.C_Str() + 1);
                const auto texture = scene->mTextures[texIndex];

                //qCDebug(lc) << "Handle embedded texture" << texPath.C_Str() << texIndex << texture->achFormatHint << texture->mWidth << texture->mHeight;

                if (texture->mWidth > 0 && texture->mHeight == 0)
                {
                    std::string str((const char*)texture->pcData, texture->mWidth);
                    std::istringstream stream(str);

                    auto imageOptions = vsg::Options::create(*_options);
                    imageOptions->extensionHint = texture->achFormatHint;
                    if (samplerImage.data = vsg::read_cast<vsg::Data>(stream, imageOptions); !samplerImage.data.valid())
                        return {};
                }
            }
            else
            {
                const std::string filename = vsg::findFile(texPath.C_Str(), options);

                if (samplerImage.data = vsg::read_cast<vsg::Data>(filename, _options); !samplerImage.data.valid())
                {
                    std::cerr << "Failed to load texture: " << filename << " texPath = " << texPath.C_Str() << std::endl;
                    return {};
                }
            }

            switch (type)
            {
            case aiTextureType_DIFFUSE: defines.push_back(kDiffuseMapKey); break;
            case aiTextureType_SPECULAR: defines.push_back(kSpecularMapKey); break;
            case aiTextureType_EMISSIVE: defines.push_back(kEmissiveMapKey); break;
            case aiTextureType_HEIGHT: defines.push_back(kHeightMapKey); break;
            case aiTextureType_NORMALS: defines.push_back(kNormalMapKey); break;
            case aiTextureType_SHININESS: defines.push_back(kShininessMapKey); break;
            case aiTextureType_OPACITY: defines.push_back(kOpacityMapKey); break;
            case aiTextureType_DISPLACEMENT: defines.push_back(kDisplacementMapKey); break;
            case aiTextureType_AMBIENT:
            case aiTextureType_LIGHTMAP: defines.push_back(kLightmapMapKey); break;
            case aiTextureType_REFLECTION: defines.push_back(kReflectionMapKey); break;
            case aiTextureType_UNKNOWN: defines.push_back(kMetallRoughnessMapKey); break;
            default: break;
            }

            samplerImage.sampler = vsg::Sampler::create();

            samplerImage.sampler->addressModeU = getWrapMode(wrapMode[0]);
            samplerImage.sampler->addressModeV = getWrapMode(wrapMode[1]);
            samplerImage.sampler->addressModeW = getWrapMode(wrapMode[2]);

            samplerImage.sampler->anisotropyEnable = VK_TRUE;
            samplerImage.sampler->maxAnisotropy = 16.0f;

            samplerImage.sampler->maxLod = samplerImage.data->getLayout().maxNumMipmaps;

            if (samplerImage.sampler->maxLod <= 1.0)
            {
                //                if (texPath.length > 0)
                //                    std::cout << "Auto generating mipmaps for texture: " << scene.GetShortFilename(texPath.C_Str()) << std::endl;;

                // Calculate maximum lod level
                auto maxDim = std::max(samplerImage.data->width(), samplerImage.data->height());
                samplerImage.sampler->maxLod = std::floor(std::log2f(static_cast<float>(maxDim)));
            }

            return samplerImage;
        }

        return {};
    };

    for (unsigned int i = 0; i < scene->mNumMaterials; ++i)
    {
        const auto material = scene->mMaterials[i];

        bool hasPbrSpecularGlossiness{false};
        material->Get(AI_MATKEY_GLTF_PBRSPECULARGLOSSINESS, hasPbrSpecularGlossiness);

        if (PbrMaterial pbr; material->Get(AI_MATKEY_GLTF_PBRMETALLICROUGHNESS_BASE_COLOR_FACTOR, pbr.baseColorFactor) == AI_SUCCESS || hasPbrSpecularGlossiness)
        {
            // PBR path
            std::vector<std::string> defines;
            bool isTwoSided{false};

            if (hasPbrSpecularGlossiness)
            {
                defines.push_back("VSG_WORKFLOW_SPECGLOSS");
                material->Get(AI_MATKEY_COLOR_DIFFUSE, pbr.diffuseFactor);
                material->Get(AI_MATKEY_COLOR_SPECULAR, pbr.specularFactor);

                if (material->Get(AI_MATKEY_GLTF_PBRSPECULARGLOSSINESS_GLOSSINESS_FACTOR, pbr.specularFactor.a) != AI_SUCCESS)
                {
                    if (float shininess; material->Get(AI_MATKEY_SHININESS, shininess))
                        pbr.specularFactor.a = shininess / 1000;
                }
            }
            else
            {
                material->Get(AI_MATKEY_GLTF_PBRMETALLICROUGHNESS_METALLIC_FACTOR, pbr.metallicFactor);
                material->Get(AI_MATKEY_GLTF_PBRMETALLICROUGHNESS_ROUGHNESS_FACTOR, pbr.roughnessFactor);
            }

            material->Get(AI_MATKEY_COLOR_EMISSIVE, pbr.emissiveFactor);
            material->Get(AI_MATKEY_GLTF_ALPHACUTOFF, pbr.alphaMaskCutoff);

            if (material->Get(AI_MATKEY_TWOSIDED, isTwoSided); isTwoSided)
                defines.push_back("VSG_TWOSIDED");

            vsg::DescriptorSetLayoutBindings descriptorBindings{
                {10, VK_DESCRIPTOR_TYPE_UNIFORM_BUFFER, 1, VK_SHADER_STAGE_FRAGMENT_BIT, nullptr}};
            vsg::Descriptors descList;

            auto buffer = vsg::DescriptorBuffer::create(pbr.toData(), 10);
            descList.push_back(buffer);

            vsg::SamplerImage samplerImage;
            if (samplerImage = getTexture(*material, aiTextureType_DIFFUSE, defines); samplerImage.data.valid())
            {
                auto diffuseTexture = vsg::DescriptorImage::create(samplerImage, 0, 0, VK_DESCRIPTOR_TYPE_COMBINED_IMAGE_SAMPLER);
                descList.push_back(diffuseTexture);
                descriptorBindings.push_back({0, VK_DESCRIPTOR_TYPE_COMBINED_IMAGE_SAMPLER, 1, VK_SHADER_STAGE_FRAGMENT_BIT, nullptr});
            }

            if (samplerImage = getTexture(*material, aiTextureType_EMISSIVE, defines); samplerImage.data.valid())
            {
                auto emissiveTexture = vsg::DescriptorImage::create(samplerImage, 4, 0, VK_DESCRIPTOR_TYPE_COMBINED_IMAGE_SAMPLER);
                descList.push_back(emissiveTexture);
                descriptorBindings.push_back({4, VK_DESCRIPTOR_TYPE_COMBINED_IMAGE_SAMPLER, 1, VK_SHADER_STAGE_FRAGMENT_BIT, nullptr});
            }

            if (samplerImage = getTexture(*material, aiTextureType_LIGHTMAP, defines); samplerImage.data.valid())
            {
                auto aoTexture = vsg::DescriptorImage::create(samplerImage, 3, 0, VK_DESCRIPTOR_TYPE_COMBINED_IMAGE_SAMPLER);
                descList.push_back(aoTexture);
                descriptorBindings.push_back({3, VK_DESCRIPTOR_TYPE_COMBINED_IMAGE_SAMPLER, 1, VK_SHADER_STAGE_FRAGMENT_BIT, nullptr});
            }

            if (samplerImage = getTexture(*material, aiTextureType_NORMALS, defines); samplerImage.data.valid())
            {
                auto normalTexture = vsg::DescriptorImage::create(samplerImage, 2, 0, VK_DESCRIPTOR_TYPE_COMBINED_IMAGE_SAMPLER);
                descList.push_back(normalTexture);
                descriptorBindings.push_back({2, VK_DESCRIPTOR_TYPE_COMBINED_IMAGE_SAMPLER, 1, VK_SHADER_STAGE_FRAGMENT_BIT, nullptr});
            }

            if (samplerImage = getTexture(*material, aiTextureType_UNKNOWN, defines); samplerImage.data.valid())
            {
                auto mrTexture = vsg::DescriptorImage::create(samplerImage, 1, 0, VK_DESCRIPTOR_TYPE_COMBINED_IMAGE_SAMPLER);
                descList.push_back(mrTexture);
                descriptorBindings.push_back({1, VK_DESCRIPTOR_TYPE_COMBINED_IMAGE_SAMPLER, 1, VK_SHADER_STAGE_FRAGMENT_BIT, nullptr});
            }

            if (samplerImage = getTexture(*material, aiTextureType_SPECULAR, defines); samplerImage.data.valid())
            {
                auto texture = vsg::DescriptorImage::create(samplerImage, 5, 0, VK_DESCRIPTOR_TYPE_COMBINED_IMAGE_SAMPLER);
                descList.push_back(texture);
                descriptorBindings.push_back({5, VK_DESCRIPTOR_TYPE_COMBINED_IMAGE_SAMPLER, 1, VK_SHADER_STAGE_FRAGMENT_BIT, nullptr});
            }

            auto descriptorSetLayout = vsg::DescriptorSetLayout::create(descriptorBindings);
            auto descriptorSet = vsg::DescriptorSet::create(descriptorSetLayout, descList);

            auto vertexShader = vsg::ShaderStage::create(VK_SHADER_STAGE_VERTEX_BIT, "main", processGLSLShaderSource(assimp_vertex, defines));
            auto fragmentShader = vsg::ShaderStage::create(VK_SHADER_STAGE_FRAGMENT_BIT, "main", processGLSLShaderSource(assimp_pbr, defines));
            auto pipeline = createPipeline(vertexShader, fragmentShader, descriptorSetLayout, isTwoSided);
            auto bindDescriptorSet = vsg::BindDescriptorSet::create(VK_PIPELINE_BIND_POINT_GRAPHICS, pipeline->layout, 0, descriptorSet);

            bindDescriptorSets.push_back({vsg::BindGraphicsPipeline::create(pipeline), bindDescriptorSet});
        }
        else
        {
            // Phong shading
            Material mat;
            std::vector<std::string> defines;

            material->Get(AI_MATKEY_GLTF_ALPHACUTOFF, mat.alphaMaskCutoff);
            material->Get(AI_MATKEY_COLOR_AMBIENT, mat.ambient);
            const auto diffuseResult = material->Get(AI_MATKEY_COLOR_DIFFUSE, mat.diffuse);
            const auto emissiveResult = material->Get(AI_MATKEY_COLOR_EMISSIVE, mat.emissive);
            const auto specularResult = material->Get(AI_MATKEY_COLOR_SPECULAR, mat.specular);

            aiShadingMode shadingModel = aiShadingMode_Phong;
            material->Get(AI_MATKEY_SHADING_MODEL, shadingModel);

            bool isTwoSided{false};
            if (material->Get(AI_MATKEY_TWOSIDED, isTwoSided) == AI_SUCCESS && isTwoSided)
                defines.push_back("VSG_TWOSIDED");

            unsigned int maxValue = 1;
            float strength = 1.0f;
            if (aiGetMaterialFloatArray(material, AI_MATKEY_SHININESS, &mat.shininess, &maxValue) == AI_SUCCESS)
            {
                maxValue = 1;
                if (aiGetMaterialFloatArray(material, AI_MATKEY_SHININESS_STRENGTH, &strength, &maxValue) == AI_SUCCESS)
                    mat.shininess *= strength;
            }
            else
            {
                mat.shininess = 0.0f;
                mat.specular = aiColor4D(0.0f, 0.0f, 0.0f, 0.0f);
            }

            if (mat.shininess < 0.01f)
            {
                mat.shininess = 0.0f;
                mat.specular = aiColor4D(0.0f, 0.0f, 0.0f, 0.0f);
            }

            vsg::DescriptorSetLayoutBindings descriptorBindings{
                {10, VK_DESCRIPTOR_TYPE_UNIFORM_BUFFER, 1, VK_SHADER_STAGE_FRAGMENT_BIT, nullptr}};
            vsg::Descriptors descList;

            vsg::SamplerImage samplerImage;
            if (samplerImage = getTexture(*material, aiTextureType_DIFFUSE, defines); samplerImage.data.valid())
            {
                auto diffuseTexture = vsg::DescriptorImage::create(samplerImage, 0, 0, VK_DESCRIPTOR_TYPE_COMBINED_IMAGE_SAMPLER);
                descList.push_back(diffuseTexture);
                descriptorBindings.push_back({0, VK_DESCRIPTOR_TYPE_COMBINED_IMAGE_SAMPLER, 1, VK_SHADER_STAGE_FRAGMENT_BIT, nullptr});

                if (diffuseResult != AI_SUCCESS)
                    mat.diffuse = aiColor4D{1.0f, 1.0f, 1.0f, 1.0f};
            }

            if (samplerImage = getTexture(*material, aiTextureType_EMISSIVE, defines); samplerImage.data.valid())
            {
                auto emissiveTexture = vsg::DescriptorImage::create(samplerImage, 4, 0, VK_DESCRIPTOR_TYPE_COMBINED_IMAGE_SAMPLER);
                descList.push_back(emissiveTexture);
                descriptorBindings.push_back({4, VK_DESCRIPTOR_TYPE_COMBINED_IMAGE_SAMPLER, 1, VK_SHADER_STAGE_FRAGMENT_BIT, nullptr});

                if (emissiveResult != AI_SUCCESS)
                    mat.emissive = aiColor4D{1.0f, 1.0f, 1.0f, 1.0f};
            }

            if (samplerImage = getTexture(*material, aiTextureType_LIGHTMAP, defines); samplerImage.data.valid())
            {
                auto aoTexture = vsg::DescriptorImage::create(samplerImage, 3, 0, VK_DESCRIPTOR_TYPE_COMBINED_IMAGE_SAMPLER);
                descList.push_back(aoTexture);
                descriptorBindings.push_back({3, VK_DESCRIPTOR_TYPE_COMBINED_IMAGE_SAMPLER, 1, VK_SHADER_STAGE_FRAGMENT_BIT, nullptr});
            }
            else if (samplerImage = getTexture(*material, aiTextureType_AMBIENT, defines); samplerImage.data.valid())
            {
                auto texture = vsg::DescriptorImage::create(samplerImage, 3, 0, VK_DESCRIPTOR_TYPE_COMBINED_IMAGE_SAMPLER);
                descList.push_back(texture);
                descriptorBindings.push_back({3, VK_DESCRIPTOR_TYPE_COMBINED_IMAGE_SAMPLER, 1, VK_SHADER_STAGE_FRAGMENT_BIT, nullptr});
            }

            if (samplerImage = getTexture(*material, aiTextureType_NORMALS, defines); samplerImage.data.valid())
            {
                auto normalTexture = vsg::DescriptorImage::create(samplerImage, 2, 0, VK_DESCRIPTOR_TYPE_COMBINED_IMAGE_SAMPLER);
                descList.push_back(normalTexture);
                descriptorBindings.push_back({2, VK_DESCRIPTOR_TYPE_COMBINED_IMAGE_SAMPLER, 1, VK_SHADER_STAGE_FRAGMENT_BIT, nullptr});
            }

            if (samplerImage = getTexture(*material, aiTextureType_SPECULAR, defines); samplerImage.data.valid())
            {
                auto texture = vsg::DescriptorImage::create(samplerImage, 5, 0, VK_DESCRIPTOR_TYPE_COMBINED_IMAGE_SAMPLER);
                descList.push_back(texture);
                descriptorBindings.push_back({5, VK_DESCRIPTOR_TYPE_COMBINED_IMAGE_SAMPLER, 1, VK_SHADER_STAGE_FRAGMENT_BIT, nullptr});

                if (specularResult != AI_SUCCESS)
                    mat.specular = aiColor4D{1.0f, 1.0f, 1.0f, 1.0f};
            }

            auto buffer = vsg::DescriptorBuffer::create(mat.toData(), 10);
            descList.push_back(buffer);

            auto descriptorSetLayout = vsg::DescriptorSetLayout::create(descriptorBindings);
            auto vertexShader = vsg::ShaderStage::create(VK_SHADER_STAGE_VERTEX_BIT, "main", processGLSLShaderSource(assimp_vertex, defines));
            auto fragmentShader = vsg::ShaderStage::create(VK_SHADER_STAGE_FRAGMENT_BIT, "main", processGLSLShaderSource(assimp_phong, defines));

            auto pipeline = createPipeline(vertexShader, fragmentShader, descriptorSetLayout, isTwoSided);

            auto descriptorSet = vsg::DescriptorSet::create(descriptorSetLayout, descList);
            auto bindDescriptorSet = vsg::BindDescriptorSet::create(VK_PIPELINE_BIND_POINT_GRAPHICS, pipeline->layout, 0, descriptorSet);

            bindDescriptorSets.push_back({vsg::BindGraphicsPipeline::create(pipeline), bindDescriptorSet});
        }
    }

    return bindDescriptorSets;
}

vsg::ref_ptr<vsg::Object> ReaderWriter_assimp::read(const vsg::Path& filename, vsg::ref_ptr<const vsg::Options> options) const
{
    Assimp::Importer importer;

    if (const auto ext = vsg::lowerCaseFileExtension(filename); importer.IsExtensionSupported(ext))
    {
        if (auto scene = importer.ReadFile(filename, _importFlags); scene)
        {
            auto opt = vsg::Options::create(*options);
            opt->paths.push_back(vsg::filePath(filename));

            return processScene(scene, opt);
        }
        else
        {
            std::cerr << "Failed to load file: " << filename << std::endl
                      << importer.GetErrorString() << std::endl;
        }
    }

#if 0
    // Testing the stream support
    std::ifstream file(filename, std::ios::binary);
    auto opt = vsg::Options::create(*options);
    opt->paths.push_back(vsg::filePath(filename));
    opt->extensionHint = vsg::lowerCaseFileExtension(filename);

    return read(file, opt);
#endif

    return {};
}

vsg::ref_ptr<vsg::Object> ReaderWriter_assimp::read(std::istream& fin, vsg::ref_ptr<const vsg::Options> options) const
{
    Assimp::Importer importer;

    if (importer.IsExtensionSupported(options->extensionHint))
    {
        std::string buffer(1 << 16, 0); // 64kB
        std::string input;

        while (!fin.eof())
        {
            fin.read(&buffer[0], buffer.size());
            const auto bytes_readed = fin.gcount();
            input.append(&buffer[0], bytes_readed);
        }

        if (auto scene = importer.ReadFileFromMemory(input.data(), input.size(), _importFlags); scene)
        {
            return processScene(scene, options);
        }
        else
        {
            std::cerr << "Failed to load file from stream: " << importer.GetErrorString() << std::endl;
        }
    }

    return {};
}<|MERGE_RESOLUTION|>--- conflicted
+++ resolved
@@ -1,10 +1,7 @@
 #include "ReaderWriter_assimp.h"
 #include "../dds/ReaderWriter_dds.h"
-<<<<<<< HEAD
+#include "../stbi/ReaderWriter_stbi.h"
 #include "../ktx/ReaderWriter_ktx.h"
-=======
-#include "../stbi/ReaderWriter_stbi.h"
->>>>>>> af593ef9
 
 #include "assimp_pbr.h"
 #include "assimp_phong.h"
@@ -230,16 +227,9 @@
     _options{vsg::Options::create()},
     _importFlags{aiProcess_Triangulate | aiProcess_FlipUVs | aiProcess_OptimizeMeshes | aiProcess_SortByPType | aiProcess_ImproveCacheLocality | aiProcess_GenUVCoords}
 {
-<<<<<<< HEAD
-    auto readerWriter = vsg::CompositeReaderWriter::create();
-    readerWriter->add(ReaderWriter_stbi::create());
-    readerWriter->add(ReaderWriter_dds::create());
-    readerWriter->add(ReaderWriter_ktx::create());
-    _options->readerWriter = readerWriter;
-=======
     _options->add(ReaderWriter_stbi::create());
     _options->add(ReaderWriter_dds::create());
->>>>>>> af593ef9
+    _options->add(ReaderWriter_ktx::create());
 
     createDefaultPipelineAndState();
 }
@@ -457,7 +447,7 @@
                     std::string str((const char*)texture->pcData, texture->mWidth);
                     std::istringstream stream(str);
 
-                    auto imageOptions = vsg::Options::create(*_options);
+                    vsg::ref_ptr<vsg::Options> imageOptions(new vsg::Options(*options));
                     imageOptions->extensionHint = texture->achFormatHint;
                     if (samplerImage.data = vsg::read_cast<vsg::Data>(stream, imageOptions); !samplerImage.data.valid())
                         return {};
